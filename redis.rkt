#lang racket/base

; redis bindings for racket

; based on protocol decribed here: http://redis.io/topics/protocol

;; TODO:
;; [x] 2013-09-25: make redis-specific exn
;;     DONE: 2013-09-26
;; [x] 2013-09-25: dont automatically set rconn parameter on connect
;;                 - makes it hard to use parameterize with (connect)
;;     DONE: 2013-09-26

(require "bytes-utils.rkt"
         racket/tcp
         racket/match
         racket/async-channel
         racket/contract)
<<<<<<< HEAD
(provide connect disconnect send-cmd send-cmd/no-reply current-redis-connection
         exn:fail:redis? get-reply get-reply-evt with-redis-connection 
         redis-connection? make-connection-pool kill-connection-pool)
=======
#;(provide connect disconnect send-cmd current-redis-connection
         exn:fail:redis? get-reply with-redis-connection redis-connection?
         make-connection-pool kill-connection-pool)
(provide (all-defined-out))
>>>>>>> c0769dad

;; connect/disconnect ---------------------------------------------------------
(struct redis-connection ())
(struct redis-connection-single redis-connection (in out pool [owner #:mutable]))
(struct redis-connection-pool redis-connection
  (host port [dead? #:mutable] key=>conn
        idle-conns fresh-conn-sema manager-thread))

(define current-redis-connection (make-parameter #f))
(define current-redis-pool (make-parameter #f))

(struct exn:fail:redis exn:fail ())

(define-syntax-rule (redis-error msg)
  (raise (exn:fail:redis (string-append "redis ERROR: " msg)
                         (current-continuation-marks))))

;; Construct a redis-connection-pool that will lease at most max-connections
;; to client threads and will maintain at most max-idle unleased connections.
;;
;; A connection pool will lease a connection to a client thread when (connect)
;; is called on the pool. Further calls to (connect) on the same connection pool
;; and in the same thread, with no intervening calls to (disconnect), will
;; produce the same connection. No other thread will be able to use the
;; connection until it is returned to the pool.
;;
;; Leased connections are explicitly returned to the pool of available
;; connections when (disconnect) is called on the connection pool whence
;; the connection was leased or on the leased connection itself. Leased
;; connections are also returned to the pool when the leasing thread dies.
;;
;; Calling any command on a connection that is not leased to the current thread
;; will raise an exception. Attepting to lease a connection when there are no
;; available connections in the pool will block until a connection is available.
;;
;; A connection pool can be killed with kill-connection-pool. Killing a
;; connection pool causes it to lease no further connections, close all idle
;; connections, and immediately close any connection that is returned to the
;; pool. Attempting to lease from a dead connection pool will result in an
;; exception. Threads that were blocked on leasing a connection from a
;; connection pool that was killed will block forever.
(define/contract
  (make-connection-pool #:host [host "127.0.0.1"]
                        #:port [port 6379]
                        #:max-connections [max-conn 100]
                        #:max-idle [max-idle 10])
  (->* () (#:host
           string?
           #:port
           exact-nonnegative-integer?
           #:max-connections
           exact-nonnegative-integer?
           #:max-idle
           exact-nonnegative-integer?)
       redis-connection-pool?)
  (define idle-return-chan (make-async-channel max-idle))
  (define key=>conn (make-hasheq))
  (define fresh-conn-sema (make-semaphore max-conn))
  (define (release-conn thd.conn dead?)
    (match-define (cons thd conn) thd.conn)
    (set-redis-connection-single-owner! conn (current-thread))
    (hash-remove! key=>conn thd)
    (if dead?
        (disconnect conn)
        (begin
          ;; Reset state of returned connection.
          (send-cmd/no-reply #:rconn conn "UNSUBSCRIBE")
          (send-cmd/no-reply #:rconn conn "UNWATCH")
          (send-cmd/no-reply #:rconn conn "ECHO" #"i-am-reset")
          (let loop ()
            (unless (equal? (get-reply (redis-connection-single-in conn)) #"i-am-reset")
              (loop)))
          (unless (sync/timeout 0 (async-channel-put-evt idle-return-chan conn))
            (disconnect conn)
            (semaphore-post fresh-conn-sema))))
    (set-redis-connection-single-owner! conn #f))
  (define pool
    (redis-connection-pool
     host port #f key=>conn idle-return-chan fresh-conn-sema
     (thread
      (lambda()
        (let loop ()
          (sync
           (handle-evt
            (apply choice-evt
                   (map (lambda(thd.conn) (wrap-evt (thread-dead-evt (car thd.conn)) (lambda(_) thd.conn)))
                        (hash->list key=>conn)))
            (lambda(thd.conn)
              (when (redis-connection-single-owner (cdr thd.conn))
                (release-conn thd.conn (redis-connection-pool-dead? pool)))
              (loop)))
           (handle-evt
            (thread-receive-evt)
            (lambda(_)
              (match (thread-receive)
                ['die
                 (set-redis-connection-pool-dead?! pool #t)
                 (let dis-loop ()
                   (let ([maybe-idle-conn (async-channel-try-get idle-return-chan)])
                     (when maybe-idle-conn
                       (disconnect maybe-idle-conn)
                       (dis-loop))))
                 (loop)]
                ['new (loop)]
                [thd.conn
                 (release-conn thd.conn (redis-connection-pool-dead? pool))
                 (loop)])))))))))
  (current-redis-pool pool)
  pool)

(define (kill-connection-pool pool)
  (thread-send (redis-connection-pool-manager-thread pool) 'die))

(define (connection-pool-lease pool)
  (when (redis-connection-pool-dead? pool)
    (redis-error "Attempted to lease connection from dead connection pool."))
  (or (hash-ref (redis-connection-pool-key=>conn pool) (current-thread) #f)
      (let ([conn
             (or (async-channel-try-get (redis-connection-pool-idle-conns pool))
                 (sync (redis-connection-pool-idle-conns pool)
                       (wrap-evt (redis-connection-pool-fresh-conn-sema pool)
                                 (lambda(_)
                                   (real-connect (redis-connection-pool-host pool)
                                                 (redis-connection-pool-port pool)
                                                 pool)))))])
        (hash-set! (redis-connection-pool-key=>conn pool) (current-thread) conn)
        (set-redis-connection-single-owner! conn (current-thread))
        (thread-send (redis-connection-pool-manager-thread pool) 'new)
        conn)))

(define (connection-pool-return pool conn)
  (unless (eq? (current-thread) (redis-connection-single-owner conn))
    (redis-error "Attempted to disconnect leased connection when not owner."))
  ;; prevent double-return
  (set-redis-connection-single-owner! conn #f)
  (thread-send (redis-connection-pool-manager-thread pool)
               (cons (current-thread) conn)))

#;(define/contract (connect #:host [host "127.0.0.1"] #:port [port 6379])
  (->* () (#:host string? #:port exact-nonnegative-integer?) redis-connection?)
  (let ([rconn (current-redis-connection)])
    (if (and (redis-connection-pool? rconn)
             (string=? (redis-connection-pool-host rconn) host)
             (= (redis-connection-pool-port rconn) port))
        (connection-pool-lease rconn)
        (real-connect host port #f))))

#;(define (real-connect host port pool)
  (let-values ([(in out) (tcp-connect host port)])
    (redis-connection-single in out pool (current-thread))))

#;(define/contract (disconnect [rconn (current-redis-connection)])
  (->* () (redis-connection?) void?)
  (match rconn
    [#f (redis-error "Can't disconnect when not connected to server.")]
    [(redis-connection-single _ _ (? redis-connection-pool? pool) _)
     (disconnect pool)]
    [(redis-connection-single in out _ _)
     (send-cmd #:rconn rconn "QUIT")
     (close-input-port in) (close-output-port out)]
    [(redis-connection-pool _ _ _ key=>conn _ _ _)
     (let ([maybe-connection (hash-ref key=>conn (current-thread) #f)])
       (when (and maybe-connection (eq? (current-thread) (redis-connection-single-owner maybe-connection)))
         (connection-pool-return rconn maybe-connection)))]))

#;(define-syntax-rule (with-redis-connection e0 e ...)
  (let ([rconn (connect)])
    (parameterize ([current-redis-connection rconn])
      (dynamic-wind
       (lambda() (void))
       (lambda() e0 e ...)
       (lambda() (disconnect))))))

;; send cmd/recv reply --------------------------------------------------------
(define CRLF #"\r\n")

<<<<<<< HEAD
(define (send-cmd/no-reply #:rconn [conn (current-redis-connection)] cmd . args)
  (define rconn (if (redis-connection-single? conn) conn (connect)))
=======
(define (send-cmd #:rconn [conn #f] 
                  #:host [host "127.0.0.1"] 
                  #:port [port 6379] 
                  cmd . args)
  (define rconn 
    (or conn 
        (connection-pool-lease
          (or (current-redis-pool) 
              (let ([new-pool (make-connection-pool #:host host #:port port)])
                (current-redis-pool new-pool)
                new-pool)))))
>>>>>>> c0769dad
  (match-define (redis-connection-single in out _ owner) rconn)
  (unless (eq? (current-thread) owner)
    (redis-error 
        "Attempted to use redis connection in thread other than owner."))
  (write-bytes (mk-request cmd args) out)
  (flush-output out))

(define (send-cmd #:rconn [conn #f] 
                  #:host [host "127.0.0.1"] 
                  #:port [port 6379] 
                  cmd . args)
  (define rconn 
    (or conn 
        (connection-pool-lease
          (or (current-redis-pool) 
              (let ([new-pool (make-connection-pool #:host host #:port port)])
                (current-redis-pool new-pool)
                new-pool)))))
  (match-define (redis-connection-single in out _ owner) rconn)
  (unless (eq? (current-thread) owner)
    (redis-error 
        "Attempted to use redis connection in thread other than owner."))
  (write-bytes (mk-request cmd args) out)
  (flush-output out)
  ;; must catch and re-throw here to display offending cmd and args
  (with-handlers ([exn:fail?
                   (lambda (x)
                     (redis-error (format "~a\nCMD: ~a\nARGS: ~a\n"
                                          (exn-message x) cmd args)))])
    (begin0 
     (get-reply in) 
     (unless conn (connection-pool-return (current-redis-pool) rconn)))))

(define (mk-request cmd args)
  (bytes-append
   (string->bytes/utf-8
    (string-append "*" (number->string (add1 (length args))) "\r\n"))
   (arg->bytes cmd)
   (apply bytes-append (map arg->bytes args))))

(define (arg->bytes val)
  (define bs
    (cond [(bytes? val) val]
          [(string? val) (string->bytes/utf-8 val)]
          [(number? val) (number->bytes val)]
          [(symbol? val) (symbol->bytes val)]
          [else (error 'send "invalid argument: ~v\n" val)]))
  (bytes-append #"$" (number->bytes (bytes-length bs)) CRLF bs CRLF))

;; cmd and args are used for error reporting
(define (get-reply in)
  (define byte1 (read-char in))
  (define reply1 (read-line in 'return-linefeed))
  (match byte1
    [#\+ reply1] ; Status reply
    [#\- (error 'redis-reply reply1)] ; Error reply
    [#\: (string->number reply1)]     ; Integer reply
    [#\$ (let ([numbytes (string->number reply1)])   ; Bulk reply
           (if (= numbytes -1) #\null
               (begin0
                 (read-bytes numbytes in)
                 (read-line in 'return-linefeed))))]
    [#\* (let ([numreplies (string->number reply1)]) ; Multi-bulk reply
           (if (= numreplies -1) #\null
               (for/list ([n (in-range numreplies)]) (get-reply in))))]))

(define (get-reply-evt [in (redis-connection-single-in (current-redis-connection))])
  (wrap-evt in (lambda(_) (get-reply in))))<|MERGE_RESOLUTION|>--- conflicted
+++ resolved
@@ -16,16 +16,9 @@
          racket/match
          racket/async-channel
          racket/contract)
-<<<<<<< HEAD
 (provide connect disconnect send-cmd send-cmd/no-reply current-redis-connection
          exn:fail:redis? get-reply get-reply-evt with-redis-connection 
          redis-connection? make-connection-pool kill-connection-pool)
-=======
-#;(provide connect disconnect send-cmd current-redis-connection
-         exn:fail:redis? get-reply with-redis-connection redis-connection?
-         make-connection-pool kill-connection-pool)
-(provide (all-defined-out))
->>>>>>> c0769dad
 
 ;; connect/disconnect ---------------------------------------------------------
 (struct redis-connection ())
@@ -202,22 +195,8 @@
 ;; send cmd/recv reply --------------------------------------------------------
 (define CRLF #"\r\n")
 
-<<<<<<< HEAD
 (define (send-cmd/no-reply #:rconn [conn (current-redis-connection)] cmd . args)
   (define rconn (if (redis-connection-single? conn) conn (connect)))
-=======
-(define (send-cmd #:rconn [conn #f] 
-                  #:host [host "127.0.0.1"] 
-                  #:port [port 6379] 
-                  cmd . args)
-  (define rconn 
-    (or conn 
-        (connection-pool-lease
-          (or (current-redis-pool) 
-              (let ([new-pool (make-connection-pool #:host host #:port port)])
-                (current-redis-pool new-pool)
-                new-pool)))))
->>>>>>> c0769dad
   (match-define (redis-connection-single in out _ owner) rconn)
   (unless (eq? (current-thread) owner)
     (redis-error 
